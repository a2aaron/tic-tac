use super::*;

macro_rules! test_program {
(
    name: $name:ident;
    text: $text:expr;
    $(defn {
        code: [$($instrs:expr),* $(,)*],
        consts: [$($consts:expr),* $(,)*],
        local_count: $count:expr,
    })*
    input: $input:expr;
    output: $output:expr;
    result: $result:expr;
) => {
        mod $name {
            use super::*;

            #[allow(unused)]
            fn program() -> Program {
                use self::Val::*;
                use self::Instr::*;
                Program {
                    defns: vec![
                        $(Defn {
                            code: vec![$($instrs),*],
                            consts: vec![$($consts),*],
                            local_count: $count,
                        },)*],
                    entry_point: 0,
                }
            }

            #[test]
            #[allow(unused)]
            fn test_eval() {
                use self::Val::*;
                let mut input = ::std::io::Cursor::new($input);
                let mut output = Vec::new();
                assert_eq!(
                    program().eval(&mut input, &mut output),
                    $result
                );
                assert_eq!(output, $output);
            }

            #[test]
            fn test_parse() {
                assert_eq!(parse::parse($text), Ok(program()));
            }
        }
    }
}

test_program! {
    name: test_cond_jump_false;
    text: r#"
defn f0 3 : false 3 5
x0 := k0
x1 := k1
x2 := k2
cond x0 1 2
return x1
return x2
"#;
    defn {
        code: [
            Const(0, 0),
            Const(1, 1),
            Const(2, 2),
            CondJump(0, 1, 2),
            Return(Some(1)),
            Return(Some(2)),
        ],
        consts: [B(false), I(3), I(5)],
        local_count: 3,
    }
    input: b"";
    output: b"";
    result: Ok(I(5));
}

test_program! {
    name: test_cond_jump_true;
    text: r#"
defn f0 3 : true 3 5
x0 := k0
x1 := k1
x2 := k2
cond x0 1 2
return x1
return x2
"#;
    defn {
        code: [
            Const(0, 0),
            Const(1, 1),
            Const(2, 2),
            CondJump(0, 1, 2),
            Return(Some(1)),
            Return(Some(2)),
        ],
        consts: [B(true), I(3), I(5)],
        local_count: 3,
    }
    input: b"";
    output: b"";
    result: Ok(I(3));
}

test_program! {
    name: test_cond_jump_err;
    text: r#"
defn f0 3 : 0 3 5
x0 := k0
x1 := k1
x2 := k2
cond x0 1 2
return x1
return x2
"#;
    defn {
        code: [
            Const(0, 0),
            Const(1, 1),
            Const(2, 2),
            CondJump(0, 1, 2),
            Return(Some(1)),
            Return(Some(2)),
        ],
        consts: [I(0), I(3), I(5)],
        local_count: 3,
    }
    input: b"";
    output: b"";
    result: Err(EvalError {});
}

test_program! {
    name: test_bitwise;
    text: r#"
defn f0 5 : 1 2 4 -1 -8
x0 := k0
x1 := k1
# 3
x0 := x0 | x1
x2 := k2
# 7
x1 := x0 | x2
# 3
x2 := x0 & x1
x0 := x2 == x0
x4 := k3
x3 := x1 ^ x4
x4 := k4
x1 := x3 == x4
x0 := x0 & x1
return x0
"#;
    defn {
        code: [
            Const(0, 0),
            Const(1, 1),
            Orr(0, 0, 1),
            Const(2, 2),
            Orr(1, 0, 2),
            And(2, 0, 1),
            Eq(0, 2, 0),
            Const(4, 3),
            Xor(3, 1, 4),
            Const(4, 4),
            Eq(1, 3, 4),
            And(0, 0, 1),
            Return(Some(0)),
        ],
        consts: [I(1), I(2), I(4), I(-1), I(-8)],
        local_count: 5,
    }
    input: b"";
    output: b"";
    result: Ok(B(true));
}

test_program! {
    name: test_jump;
    text: r#"
defn f0 2 : 3 5
jump 1
x0 := k0
x0 := k1
return x0
"#;
    defn {
        code: [
            Jump(1),
            Const(0, 0),
            Const(0, 1),
            Return(Some(0))
        ],
        consts: [I(3), I(5)],
        local_count: 2,
    }
    input: b"";
    output: b"";
    result: Ok(I(5));
}

test_program! {
    name: test_backwards_jump;
    text: r#"
defn f0 2 : 3 5
jump 3
x0 := k0
jump 3
x0 := k1
jump -3
return x0
"#;
    defn {
        code: [
            Jump(3),
            Const(0, 0),
            Jump(3),
            Const(0, 1),
            Jump(-3),
            Return(Some(0)),
        ],
        consts: [I(3), I(5)],
        local_count: 2,
    }
    input: b"";
    output: b"";
    result: Ok(I(3));
}

test_program! {
    name: call_return;
    text: r#"
defn f0 2 : 42 69 f1
x0 := k0
x1 := k1
x0 := (x0; 2)
x1 := k2
x0 := x1(x0)
return x0

defn f1 3 : 0 1
x1 := k0
x1 := x0[x1]
x2 := k1
x2 := x0[x2]
x0 := x1 + x2
return x0
"#;
    defn {
        code: [
            Const(0, 0),
            Const(1, 1),
            MkTup(0, 0, 2),
            Const(1, 2),
            Call(0, 1, 0),
            Return(Some(0)),
        ],
        consts: [I(42), I(69), C(1)],
        local_count: 2,
    }
    defn {
        code: [
            Const(1, 0),
            IdxTup(1, 0, 1),
            Const(2, 1),
            IdxTup(2, 0, 2),
            Add(0, 1, 2),
            Return(Some(0)),
        ],
        consts: [I(0), I(1)],
        local_count: 3,
    }
    input: b"";
    output: b"";
    result: Ok(I(111));
}

test_program! {
    name: arith;
    text: r#"
defn f0 3 : 1 2 7 15
x0 := k0
x1 := k1
x0 := x0 + x1
x0 := x0 * x0
x1 := k2
x0 := x0 % x1
x1 := k3
x0 := x1 / x0
return x0
"#;
    defn {
        code: [
            Const(0, 0),
            Const(1, 1),
            Add(0, 0, 1),
            Mul(0, 0, 0),
            Const(1, 2),
            Rem(0, 0, 1),
            Const(1, 3),
            Div(0, 1, 0),
            Return(Some(0)),
        ],
        consts: [I(1), I(2), I(7), I(15)],
        local_count: 3,
    }
    input: b"";
    output: b"";
    result: Ok(I(15 / (((1 + 2) * (1 + 2)) % 7)));
}

test_program! {
<<<<<<< HEAD
    name: unop;
    text: r#"
defn f0 2 : 0 1
x0 := k0
x1 := k1
x0 := !x0
x1 := -x1
x0 := x0 == x1
return x0
"#;
    defn {
        code: [
            Const(0, 0),
            Const(1, 1),
            Not(0, 0),
            Neg(1, 1),
            Eq(0, 0, 1),
            Return(Some(0)),
        ],
        consts: [I(0), I(1)],
        local_count: 2,
    }
    result: Ok(B(true));
}

#[test]
fn io() {
    use self::Val::*;
    use self::Instr::*;
=======
    name: untup;
    text: r#"
defn f0 2 : f1
  x0 := read
  x1 := read
  x0 := (x0; 2)
  x1 := k0
  x0 := x1(x0)
  (x0; 2) := x0
  write x0
  write x1
>>>>>>> a37c88c0

defn f1 3 :
  (x0; 2) := x0
  x2 := x0
  x0 := (x1; 2)
  return x0
"#;
    defn {
        code: [
            Read(0),
            Read(1),
            MkTup(0, 0, 2),
            Const(1, 0),
            Call(0, 1, 0),
            UnTup(0, 2, 0),
            Write(0),
            Write(1),
        ],
        consts: [C(1)],
        local_count: 2,
    }
    defn {
        code: [
            UnTup(0, 2, 0),
            Copy(2, 0),
            MkTup(0, 1, 2),
            Return(Some(0)),
        ],
        consts: [],
        local_count: 3,
    }
    input: b"ab";
    output: b"ba";
    result: Ok(T(vec![]));
}

test_program! {
    name: read_write;
    text: r#"
defn f0 2 :
    x0 :=read
    x1 := read
    x1 := x1 + x1
    write x1
    write x0
"#;
    defn {
        code: [
            Read(0),
            Read(1),
            Add(1, 1, 1),
            Write(1),
            Write(0),
        ],
        consts: [],
        local_count: 2,
    }
    input: &[13, 2];
    output: &[4, 13];
    result: Ok(T(vec![]));
}

#[test]
fn test_format() {
    use self::Val::*;
    use self::Instr::*;
    assert_eq!(
        format!(
            "{}",
            Program {
                defns: vec![
                    Defn {
                        code: vec![
                            Const(0, 0),
                            Const(1, 1),
                            MkTup(0, 0, 2),
                            Const(1, 2),
                            Call(0, 1, 0),
                            Return(Some(0)),
                        ],
                        consts: vec![I(42), I(69), C(1)],
                        local_count: 2,
                    },
                    Defn {
                        code: vec![
                            Const(1, 0),
                            IdxTup(1, 0, 1),
                            Const(2, 1),
                            IdxTup(2, 0, 2),
                            Add(0, 1, 2),
                            Return(Some(0)),
                        ],
                        consts: vec![I(0), I(1)],
                        local_count: 3,
                    },
                ],
                entry_point: 0,
            }
        ),
        r#"defn f0 2 : 42 69 f1
    x0 := k0
    x1 := k1
    x0 := (x0; 2)
    x1 := k2
    x0 := x1(x0)
    return x0

defn f1 3 : 0 1
    x1 := k0
    x1 := x0[x1]
    x2 := k1
    x2 := x0[x2]
    x0 := x1 + x2
    return x0"#
    );
}<|MERGE_RESOLUTION|>--- conflicted
+++ resolved
@@ -316,7 +316,6 @@
 }
 
 test_program! {
-<<<<<<< HEAD
     name: unop;
     text: r#"
 defn f0 2 : 0 1
@@ -339,14 +338,12 @@
         consts: [I(0), I(1)],
         local_count: 2,
     }
+    input: b"";
+    output: b"";
     result: Ok(B(true));
 }
 
-#[test]
-fn io() {
-    use self::Val::*;
-    use self::Instr::*;
-=======
+test_program! {
     name: untup;
     text: r#"
 defn f0 2 : f1
@@ -358,7 +355,6 @@
   (x0; 2) := x0
   write x0
   write x1
->>>>>>> a37c88c0
 
 defn f1 3 :
   (x0; 2) := x0
